--- conflicted
+++ resolved
@@ -15,11 +15,7 @@
 scalaVersion := "3.3.0"
 
 // Remember: also update scala versions in .travis.yml!
-<<<<<<< HEAD
-crossScalaVersions := Seq("2.12.18", "2.13.10", "3.3.0")
-=======
-crossScalaVersions := Seq("2.12.17", "2.13.11", "3.3.0")
->>>>>>> 420fba63
+crossScalaVersions := Seq("2.12.18", "2.13.11", "3.3.0")
 
 scalacOptions ++= Seq(
   "-unchecked",
