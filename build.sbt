--- conflicted
+++ resolved
@@ -15,11 +15,7 @@
 scalaVersion := "3.3.3"
 
 // Remember: also update scala versions in .travis.yml!
-<<<<<<< HEAD
-crossScalaVersions := Seq("2.12.19", "2.13.12", "3.3.1")
-=======
-crossScalaVersions := Seq("2.12.18", "2.13.13", "3.3.3")
->>>>>>> ea7a8813
+crossScalaVersions := Seq("2.12.19", "2.13.13", "3.3.3")
 
 scalacOptions ++= Seq(
   "-unchecked",
