name := "solrs"

description := "A solr client for scala, providing a query interface like SolrJ, just asynchronously / non-blocking"

homepage := Some(url("https://github.com/inoio/solrs"))

organization := "io.ino"

// version is defined in version.sbt

scmInfo := Some(ScmInfo(url("https://github.com/inoio/solrs"), "git@github.com:inoio/solrs.git"))

licenses := Seq("Apache-2.0" -> url("http://www.apache.org/licenses/LICENSE-2.0.html"))

scalaVersion := "3.4.3"

// Remember: also update scala versions in .travis.yml!
<<<<<<< HEAD
crossScalaVersions := Seq("2.12.19", "2.13.15", "3.4.3")
=======
crossScalaVersions := Seq("2.12.20", "2.13.14", "3.4.3")
>>>>>>> 1f84e62c

scalacOptions ++= Seq(
  "-unchecked",
  "-deprecation",
  "-feature",
  "-language:existentials",
  "-language:higherKinds",
  "-language:implicitConversions",
  "-language:postfixOps"
)

javacOptions ++= Seq("-source", "1.8", "-target", "1.8", "-Xlint")

initialize := {
  val _ = initialize.value
  val javaVersion = sys.props("java.specification.version")
  if (javaVersion != "1.8" && javaVersion.toDouble < 9)
    sys.error(s"At least java 8 is required for this project. Running: $javaVersion")
}

resolvers ++= Seq(
  "Restlet Repositories" at "https://maven.restlet.org"
)

val solrVersion = "9.5.0"
val slf4jVersion = "2.0.16"

libraryDependencies ++= Seq(
  "org.apache.solr"         % "solr-solrj"        % solrVersion,
  "org.asynchttpclient"     % "async-http-client" % "2.12.3",
  "org.scala-lang.modules" %% "scala-xml"         % "2.3.0",
  "org.scala-lang.modules" %% "scala-java8-compat"% "1.0.2",
  "io.dropwizard.metrics"   % "metrics-core"      % "4.2.27" % "optional",
  "org.slf4j"               % "slf4j-api"         % slf4jVersion,
  "org.slf4j"               % "slf4j-simple"      % slf4jVersion % "test",
  "org.scalatest"          %% "scalatest"         % "3.2.19" % "test",
  "org.scalatestplus"      %% "mockito-4-6"       % "3.2.15.0" % "test",
  "org.scalatestplus"      %% "junit-4-13"        % "3.2.19.0" % "test",
  "com.github.sbt"          % "junit-interface"   % "0.13.3" % Test,
  "org.hamcrest"            % "hamcrest-library"  % "3.0" % "test",
  "dev.zio"                %% "izumi-reflect"     % "2.3.10" % Test,
  "org.apache.solr"         % "solr-test-framework" % solrVersion % "test" excludeAll(ExclusionRule(organization = "org.apache.logging.log4j")),
  "com.twitter"            %% "util-core"         % "24.2.0" % "optional"
)

excludeDependencies ++= (
  if (scalaVersion.value.startsWith("2.12")) Seq()
  else Seq("org.scala-lang.modules" %% "scala-collection-compat")
)

// Fork tests so that SolrRunner's shutdown hook kicks in
Test / fork := true
enablePlugins(ParadoxSitePlugin)
Paradox / sourceDirectory := sourceDirectory.value / "main" / "paradox"

// prevent linter warning "there's a key that's not used by any other settings/tasks"
Global / excludeLintKeys += Paradox / sourceDirectory

enablePlugins(GhpagesPlugin)
git.remoteRepo := scmInfo.value.get.connection

enablePlugins(ParadoxPlugin)
paradoxTheme := Some(builtinParadoxTheme("generic"))
paradoxGroups := Map("Language" -> Seq("Scala", "Java"))

/*
// paradoxGroups switcher not aligned: https://github.com/jonas/paradox-material-theme/issues/11
enablePlugins(ParadoxMaterialThemePlugin)
paradoxMaterialTheme in Compile := {
  ParadoxMaterialTheme()
    .withoutSearch()
    .withColor("indigo", "orange")
    .withRepository(uri("https://github.com/inoio/solrs"))
}
 */

// Publish settings
ThisBuild / publishTo := {
  val nexus = "https://oss.sonatype.org/"
  if (isSnapshot.value)
    Some("snapshots" at nexus + "content/repositories/snapshots")
  else
    Some("releases" at nexus + "service/local/staging/deploy/maven2")
}

ThisBuild / versionScheme := Some("early-semver")

publishMavenStyle := true

Test / publishArtifact := false

// enable publishing the jar produced by `test:package`
Test / packageBin / publishArtifact := true

pomIncludeRepository := { _ => false }

pomExtra := (
  <developers>
    <developer>
      <id>martin.grotzke</id>
      <name>Martin Grotzke</name>
      <url>https://github.com/magro</url>
    </developer>
  </developers>)<|MERGE_RESOLUTION|>--- conflicted
+++ resolved
@@ -15,11 +15,7 @@
 scalaVersion := "3.4.3"
 
 // Remember: also update scala versions in .travis.yml!
-<<<<<<< HEAD
-crossScalaVersions := Seq("2.12.19", "2.13.15", "3.4.3")
-=======
-crossScalaVersions := Seq("2.12.20", "2.13.14", "3.4.3")
->>>>>>> 1f84e62c
+crossScalaVersions := Seq("2.12.20", "2.13.15", "3.4.3")
 
 scalacOptions ++= Seq(
   "-unchecked",
