--- conflicted
+++ resolved
@@ -51,15 +51,9 @@
   "io.dropwizard.metrics"   % "metrics-core"      % "4.2.15" % "optional",
   "org.slf4j"               % "slf4j-api"         % slf4jVersion,
   "org.slf4j"               % "slf4j-simple"      % slf4jVersion % "test",
-<<<<<<< HEAD
-  "org.scalatest"          %% "scalatest"         % "3.2.14" % "test",
+  "org.scalatest"          %% "scalatest"         % "3.2.15" % "test",
   "org.scalatestplus"      %% "mockito-4-6"       % "3.2.15.0" % "test",
   "org.scalatestplus"      %% "junit-4-13"        % "3.2.15.0" % "test",
-=======
-  "org.scalatest"          %% "scalatest"         % "3.2.15" % "test",
-  "org.scalatestplus"      %% "mockito-4-6"       % "3.2.14.0" % "test",
-  "org.scalatestplus"      %% "junit-4-13"        % "3.2.14.0" % "test",
->>>>>>> f261239c
   "com.github.sbt"          % "junit-interface"   % "0.13.3" % Test,
   "org.hamcrest"            % "hamcrest-library"  % "2.2" % "test",
   "dev.zio"                %% "izumi-reflect"     % "2.2.3" % Test,
