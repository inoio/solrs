--- conflicted
+++ resolved
@@ -2,13 +2,8 @@
   "org.scala-lang.modules" %% "scala-xml" % VersionScheme.Always
 )
 
-<<<<<<< HEAD
 addSbtPlugin("org.scoverage" % "sbt-scoverage" % "2.0.12")
-addSbtPlugin("com.github.sbt" % "sbt-site-paradox" % "1.5.0")
-=======
-addSbtPlugin("org.scoverage" % "sbt-scoverage" % "2.0.11")
 addSbtPlugin("com.github.sbt" % "sbt-site-paradox" % "1.7.0")
->>>>>>> a1a08015
 addSbtPlugin("com.github.sbt" % "sbt-ghpages" % "0.8.0")
 // use a newer version of paradox (site would pull in automatically an older version)
 addSbtPlugin("com.lightbend.paradox" % "sbt-paradox" % "0.10.7")
